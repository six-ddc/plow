--- conflicted
+++ resolved
@@ -16,16 +16,9 @@
       - name: Set up Go
         uses: actions/setup-go@v2
         with:
-<<<<<<< HEAD
           go-version: 1.16
       - name: Cache Go modules
-        uses: actions/cache@v1
-=======
-          go-version: 1.14
-      -
-        name: Cache Go modules
         uses: actions/cache@v2.1.6
->>>>>>> ee7249e2
         with:
           path: ~/go/pkg/mod
           key: ${{ runner.os }}-go-${{ hashFiles('**/go.sum') }}
